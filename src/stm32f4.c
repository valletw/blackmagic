--- conflicted
+++ resolved
@@ -52,11 +52,8 @@
                                uint32_t dest, const void *src, size_t len);
 
 static const char stm32f4_driver_str[] = "STM32F4xx";
-<<<<<<< HEAD
 static const char stm32f7_driver_str[] = "STM32F7xx";
-=======
 static const char stm32f2_driver_str[] = "STM32F2xx";
->>>>>>> 97cb7514
 
 /* Flash Program ad Erase Controller Register Map */
 #define FPEC_BASE	0x40023C00
@@ -143,25 +140,21 @@
 	uint32_t idcode;
 
 	idcode = target_mem_read32(t, DBGMCU_IDCODE);
-<<<<<<< HEAD
 	idcode &= 0xFFF;
-	switch(idcode) {
-=======
-
-	if ((idcode & 0xFFF) == 0x411)
+
+	if (idcode == 0x411)
 	{
 		/* F405 revision A have a wrong IDCODE, use ARM_CPUID to make the
 		 * distinction with F205. Revision is also wrong (0x2000 instead
 		 * of 0x1000). See F40x/F41x errata. */
 		uint32_t cpuid = target_mem_read32(t, ARM_CPUID);
 		if ((cpuid & 0xFFF0) == 0xC240)
-			idcode = 0x10000413;
+			idcode = 0x413;
 		else
 			f2 = true;
 	}
 
-	switch(idcode & 0xFFF) {
->>>>>>> 97cb7514
+	switch(idcode) {
 	case 0x419: /* 427/437 */
 		/* Second bank for 2M parts. */
 		stm32f4_add_flash(t, 0x8100000, 0x10000, 0x4000, 12);
@@ -181,8 +174,8 @@
 		stm32f4_add_flash(t, 0x8000000, 0x10000, 0x4000, 0);
 		stm32f4_add_flash(t, 0x8010000, 0x10000, 0x10000, 4);
 		stm32f4_add_flash(t, 0x8020000, 0xE0000, 0x20000, 5);
-<<<<<<< HEAD
-		target_add_commands(t, stm32f4_cmd_list, "STM32F4");
+		target_add_commands(t, stm32f4_cmd_list, f2 ? "STM32F2" :
+		                    "STM32F4");
 		break;
 	case 0x449: /* F7x6 RM0385 Rev.2 */
 		t->driver = stm32f7_driver_str;
@@ -195,11 +188,6 @@
 		break;
 	default:
 		return false;
-=======
-		target_add_commands(t, stm32f4_cmd_list, f2 ? "STM32F2" :
-		                    "STM32F4");
-		return true;
->>>>>>> 97cb7514
 	}
 	t->idcode = idcode;
 	return true;
